/*
Copyright 2018 Google LLC

Licensed under the Apache License, Version 2.0 (the "License");
you may not use this file except in compliance with the License.
You may obtain a copy of the License at

    https://www.apache.org/licenses/LICENSE-2.0

Unless required by applicable law or agreed to in writing, software
distributed under the License is distributed on an "AS IS" BASIS,
WITHOUT WARRANTIES OR CONDITIONS OF ANY KIND, either express or implied.
See the License for the specific language governing permissions and
limitations under the License.
*/

package sparkapplication

import (
	"time"

	"github.com/golang/glog"
	"github.com/prometheus/client_golang/prometheus"

	"github.com/GoogleCloudPlatform/spark-on-k8s-operator/pkg/apis/sparkoperator.k8s.io/v1beta2"
	"github.com/GoogleCloudPlatform/spark-on-k8s-operator/pkg/util"
)

type sparkAppMetrics struct {
	labels []string
	prefix string

	sparkAppCount                 *prometheus.CounterVec
	sparkAppSubmitCount           *prometheus.CounterVec
	sparkAppSuccessCount          *prometheus.CounterVec
	sparkAppFailureCount          *prometheus.CounterVec
	sparkAppFailedSubmissionCount *prometheus.CounterVec
	sparkAppRunningCount          *util.PositiveGauge

	sparkAppSuccessExecutionTime  *prometheus.SummaryVec
	sparkAppFailureExecutionTime  *prometheus.SummaryVec
	sparkAppStartLatency          *prometheus.SummaryVec
	sparkAppStartLatencyHistogram *prometheus.HistogramVec

	sparkAppExecutorRunningCount *util.PositiveGauge
	sparkAppExecutorFailureCount *prometheus.CounterVec
	sparkAppExecutorSuccessCount *prometheus.CounterVec
}

func newSparkAppMetrics(metricsConfig *util.MetricConfig) *sparkAppMetrics {
	prefix := metricsConfig.MetricsPrefix
	labels := metricsConfig.MetricsLabels
	validLabels := make([]string, len(labels))
	for i, label := range labels {
		validLabels[i] = util.CreateValidMetricNameLabel("", label)
	}

	sparkAppCount := prometheus.NewCounterVec(
		prometheus.CounterOpts{
			Name: util.CreateValidMetricNameLabel(prefix, "spark_app_count"),
			Help: "Total Number of Spark Apps Handled by the Operator",
		},
		validLabels,
	)
	sparkAppSubmitCount := prometheus.NewCounterVec(
		prometheus.CounterOpts{
			Name: util.CreateValidMetricNameLabel(prefix, "spark_app_submit_count"),
			Help: "Spark App Submits via the Operator",
		},
		validLabels,
	)
	sparkAppSuccessCount := prometheus.NewCounterVec(
		prometheus.CounterOpts{
			Name: util.CreateValidMetricNameLabel(prefix, "spark_app_success_count"),
			Help: "Spark App Success Count via the Operator",
		},
		validLabels,
	)
	sparkAppFailureCount := prometheus.NewCounterVec(
		prometheus.CounterOpts{
			Name: util.CreateValidMetricNameLabel(prefix, "spark_app_failure_count"),
			Help: "Spark App Failure Count via the Operator",
		},
		validLabels,
	)
	sparkAppFailedSubmissionCount := prometheus.NewCounterVec(
		prometheus.CounterOpts{
			Name: util.CreateValidMetricNameLabel(prefix, "spark_app_failed_submission_count"),
			Help: "Spark App Failed Submission Count via the Operator",
		},
		validLabels,
	)
	sparkAppSuccessExecutionTime := prometheus.NewSummaryVec(
		prometheus.SummaryOpts{
			Name: util.CreateValidMetricNameLabel(prefix, "spark_app_success_execution_time_microseconds"),
			Help: "Spark App Successful Execution Runtime via the Operator",
		},
		validLabels,
	)
	sparkAppFailureExecutionTime := prometheus.NewSummaryVec(
		prometheus.SummaryOpts{
			Name: util.CreateValidMetricNameLabel(prefix, "spark_app_failure_execution_time_microseconds"),
			Help: "Spark App Failed Execution Runtime via the Operator",
		},
		validLabels,
	)
	sparkAppStartLatency := prometheus.NewSummaryVec(
		prometheus.SummaryOpts{
			Name: util.CreateValidMetricNameLabel(prefix, "spark_app_start_latency_microseconds"),
			Help: "Spark App Start Latency via the Operator",
		},
		validLabels,
	)
	sparkAppStartLatencyHistogram := prometheus.NewHistogramVec(
		prometheus.HistogramOpts{
			Name:    util.CreateValidMetricNameLabel(prefix, "spark_app_start_latency_seconds"),
			Help:    "Spark App Start Latency counts in buckets via the Operator",
			Buckets: metricsConfig.MetricsJobStartLatencyBuckets,
		},
		validLabels,
	)
	sparkAppExecutorSuccessCount := prometheus.NewCounterVec(
		prometheus.CounterOpts{
			Name: util.CreateValidMetricNameLabel(prefix, "spark_app_executor_success_count"),
			Help: "Spark App Successful Executor Count via the Operator",
		},
		validLabels,
	)
	sparkAppExecutorFailureCount := prometheus.NewCounterVec(
		prometheus.CounterOpts{
			Name: util.CreateValidMetricNameLabel(prefix, "spark_app_executor_failure_count"),
			Help: "Spark App Failed Executor Count via the Operator",
		},
		validLabels,
	)
	sparkAppRunningCount := util.NewPositiveGauge(util.CreateValidMetricNameLabel(prefix, "spark_app_running_count"),
		"Spark App Running Count via the Operator", validLabels)
	sparkAppExecutorRunningCount := util.NewPositiveGauge(util.CreateValidMetricNameLabel(prefix,
		"spark_app_executor_running_count"), "Spark App Running Executor Count via the Operator", validLabels)

	return &sparkAppMetrics{
		labels:                        validLabels,
		prefix:                        prefix,
		sparkAppCount:                 sparkAppCount,
		sparkAppSubmitCount:           sparkAppSubmitCount,
		sparkAppRunningCount:          sparkAppRunningCount,
		sparkAppSuccessCount:          sparkAppSuccessCount,
		sparkAppFailureCount:          sparkAppFailureCount,
		sparkAppFailedSubmissionCount: sparkAppFailedSubmissionCount,
		sparkAppSuccessExecutionTime:  sparkAppSuccessExecutionTime,
		sparkAppFailureExecutionTime:  sparkAppFailureExecutionTime,
		sparkAppStartLatency:          sparkAppStartLatency,
		sparkAppStartLatencyHistogram: sparkAppStartLatencyHistogram,
		sparkAppExecutorRunningCount:  sparkAppExecutorRunningCount,
		sparkAppExecutorSuccessCount:  sparkAppExecutorSuccessCount,
		sparkAppExecutorFailureCount:  sparkAppExecutorFailureCount,
	}
}

func (sm *sparkAppMetrics) registerMetrics() {
	util.RegisterMetric(sm.sparkAppCount)
	util.RegisterMetric(sm.sparkAppSubmitCount)
	util.RegisterMetric(sm.sparkAppSuccessCount)
	util.RegisterMetric(sm.sparkAppFailureCount)
	util.RegisterMetric(sm.sparkAppSuccessExecutionTime)
	util.RegisterMetric(sm.sparkAppFailureExecutionTime)
	util.RegisterMetric(sm.sparkAppStartLatency)
	util.RegisterMetric(sm.sparkAppStartLatencyHistogram)
	util.RegisterMetric(sm.sparkAppExecutorSuccessCount)
	util.RegisterMetric(sm.sparkAppExecutorFailureCount)
	sm.sparkAppRunningCount.Register()
	sm.sparkAppExecutorRunningCount.Register()
}

func (sm *sparkAppMetrics) exportMetrics(oldApp, newApp *v1beta2.SparkApplication) {
	metricLabels := fetchMetricLabels(newApp, sm.labels)

	oldState := oldApp.Status.AppState.State
	newState := newApp.Status.AppState.State
	if newState != oldState {
		if oldState == v1beta2.NewState {
			if m, err := sm.sparkAppCount.GetMetricWith(metricLabels); err != nil {
				glog.Errorf("Error while exporting metrics: %v", err)
			} else {
				m.Inc()
			}
		}

		switch newState {
		case v1beta2.SubmittedState:
			if m, err := sm.sparkAppSubmitCount.GetMetricWith(metricLabels); err != nil {
				glog.Errorf("Error while exporting metrics: %v", err)
			} else {
				m.Inc()
			}
		case v1beta2.RunningState:
			sm.sparkAppRunningCount.Inc(metricLabels)
			sm.exportJobStartLatencyMetrics(newApp, metricLabels)
		case v1beta2.SucceedingState:
			if !newApp.Status.LastSubmissionAttemptTime.Time.IsZero() && !newApp.Status.TerminationTime.Time.IsZero() {
				d := newApp.Status.TerminationTime.Time.Sub(newApp.Status.LastSubmissionAttemptTime.Time)
				if m, err := sm.sparkAppSuccessExecutionTime.GetMetricWith(metricLabels); err != nil {
					glog.Errorf("Error while exporting metrics: %v", err)
				} else {
					m.Observe(float64(d / time.Microsecond))
				}
			}
			sm.sparkAppRunningCount.Dec(metricLabels)
			if m, err := sm.sparkAppSuccessCount.GetMetricWith(metricLabels); err != nil {
				glog.Errorf("Error while exporting metrics: %v", err)
			} else {
				m.Inc()
			}
		case v1beta2.FailingState:
			if !newApp.Status.LastSubmissionAttemptTime.Time.IsZero() && !newApp.Status.TerminationTime.Time.IsZero() {
				d := newApp.Status.TerminationTime.Time.Sub(newApp.Status.LastSubmissionAttemptTime.Time)
				if m, err := sm.sparkAppFailureExecutionTime.GetMetricWith(metricLabels); err != nil {
					glog.Errorf("Error while exporting metrics: %v", err)
				} else {
					m.Observe(float64(d / time.Microsecond))
				}
			}
			sm.sparkAppRunningCount.Dec(metricLabels)
			if m, err := sm.sparkAppFailureCount.GetMetricWith(metricLabels); err != nil {
				glog.Errorf("Error while exporting metrics: %v", err)
			} else {
				m.Inc()
			}
		case v1beta2.FailedSubmissionState:
			if m, err := sm.sparkAppFailedSubmissionCount.GetMetricWith(metricLabels); err != nil {
				glog.Errorf("Error while exporting metrics: %v", err)
			} else {
				m.Inc()
			}
		}
	}

	// In the event that state transitions happened too quickly and the spark app skipped the RUNNING state, the job
	// start latency should still be captured.
	// Note: There is an edge case that a Submitted state can go directly to a Failing state if the driver pod is
	//       deleted. This is very unlikely if not being done intentionally, so we choose not to handle it.
	if newState != oldState {
		if (newState == v1beta2.FailingState || newState == v1beta2.SucceedingState) && oldState == v1beta2.SubmittedState {
			// TODO: remove this log once we've gathered some data in prod fleets.
			glog.V(2).Infof("Calculating job start latency metrics for edge case transition from %v to %v in app %v in namespace %v.", oldState, newState, newApp.Name, newApp.Namespace)
			sm.exportJobStartLatencyMetrics(newApp, metricLabels)
		}
	}

	oldExecutorStates := oldApp.Status.ExecutorState
	// Potential Executor status updates
	for executor, newExecStateWithTimpstamp := range newApp.Status.ExecutorState {
		newExecState := convertToExecutorState(newExecStateWithTimpstamp)
		switch newExecState {
		case v1beta2.ExecutorRunningState:
<<<<<<< HEAD
			if convertToExecutorState(oldApp.Status.ExecutorState[executor]) != newExecState {
=======
			if oldExecutorStates[executor] != newExecState {
>>>>>>> d42264d1
				glog.V(2).Infof("Exporting Metrics for Executor %s. OldState: %v NewState: %v", executor,
					oldExecutorStates[executor], newExecState)
				sm.sparkAppExecutorRunningCount.Inc(metricLabels)
			}
		case v1beta2.ExecutorCompletedState:
<<<<<<< HEAD
			if convertToExecutorState(oldApp.Status.ExecutorState[executor]) != newExecState {
=======
			if oldExecutorStates[executor] != newExecState {
>>>>>>> d42264d1
				glog.V(2).Infof("Exporting Metrics for Executor %s. OldState: %v NewState: %v", executor,
					oldExecutorStates[executor], newExecState)
				sm.sparkAppExecutorRunningCount.Dec(metricLabels)
				if m, err := sm.sparkAppExecutorSuccessCount.GetMetricWith(metricLabels); err != nil {
					glog.Errorf("Error while exporting metrics: %v", err)
				} else {
					m.Inc()
				}
			}
		case v1beta2.ExecutorFailedState:
<<<<<<< HEAD
			if convertToExecutorState(oldApp.Status.ExecutorState[executor]) != newExecState {
=======
			if oldExecutorStates[executor] != newExecState {
>>>>>>> d42264d1
				glog.V(2).Infof("Exporting Metrics for Executor %s. OldState: %v NewState: %v", executor,
					oldExecutorStates[executor], newExecState)
				sm.sparkAppExecutorRunningCount.Dec(metricLabels)
				if m, err := sm.sparkAppExecutorFailureCount.GetMetricWith(metricLabels); err != nil {
					glog.Errorf("Error while exporting metrics: %v", err)
				} else {
					m.Inc()
				}
			}
		}
	}
}

func (sm *sparkAppMetrics) exportJobStartLatencyMetrics(app *v1beta2.SparkApplication, labels map[string]string) {
	// Expose the job start latency related metrics of an SparkApp only once when it runs for the first time
	if app.Status.ExecutionAttempts == 1 {
		latency := time.Now().Sub(app.CreationTimestamp.Time)
		if m, err := sm.sparkAppStartLatency.GetMetricWith(labels); err != nil {
			glog.Errorf("Error while exporting metrics: %v", err)
		} else {
			m.Observe(float64(latency / time.Microsecond))
		}
		if m, err := sm.sparkAppStartLatencyHistogram.GetMetricWith(labels); err != nil {
			glog.Errorf("Error while exporting metrics: %v", err)
		} else {
			m.Observe(float64(latency / time.Second))
		}
	}
}

func fetchMetricLabels(app *v1beta2.SparkApplication, labels []string) map[string]string {
	// Convert app labels into ones that can be used as metric labels.
	validLabels := make(map[string]string)
	for labelKey, v := range app.Labels {
		newKey := util.CreateValidMetricNameLabel("", labelKey)
		validLabels[newKey] = v
	}

	metricLabels := make(map[string]string)
	for _, label := range labels {
		if value, ok := validLabels[label]; ok {
			metricLabels[label] = value
		} else if label == "namespace" { // If the "namespace" label is in the metrics config, use it.
			metricLabels[label] = app.Namespace
		} else {
			metricLabels[label] = "Unknown"
		}
	}
	return metricLabels
}<|MERGE_RESOLUTION|>--- conflicted
+++ resolved
@@ -253,21 +253,13 @@
 		newExecState := convertToExecutorState(newExecStateWithTimpstamp)
 		switch newExecState {
 		case v1beta2.ExecutorRunningState:
-<<<<<<< HEAD
 			if convertToExecutorState(oldApp.Status.ExecutorState[executor]) != newExecState {
-=======
-			if oldExecutorStates[executor] != newExecState {
->>>>>>> d42264d1
 				glog.V(2).Infof("Exporting Metrics for Executor %s. OldState: %v NewState: %v", executor,
 					oldExecutorStates[executor], newExecState)
 				sm.sparkAppExecutorRunningCount.Inc(metricLabels)
 			}
 		case v1beta2.ExecutorCompletedState:
-<<<<<<< HEAD
 			if convertToExecutorState(oldApp.Status.ExecutorState[executor]) != newExecState {
-=======
-			if oldExecutorStates[executor] != newExecState {
->>>>>>> d42264d1
 				glog.V(2).Infof("Exporting Metrics for Executor %s. OldState: %v NewState: %v", executor,
 					oldExecutorStates[executor], newExecState)
 				sm.sparkAppExecutorRunningCount.Dec(metricLabels)
@@ -278,11 +270,7 @@
 				}
 			}
 		case v1beta2.ExecutorFailedState:
-<<<<<<< HEAD
 			if convertToExecutorState(oldApp.Status.ExecutorState[executor]) != newExecState {
-=======
-			if oldExecutorStates[executor] != newExecState {
->>>>>>> d42264d1
 				glog.V(2).Infof("Exporting Metrics for Executor %s. OldState: %v NewState: %v", executor,
 					oldExecutorStates[executor], newExecState)
 				sm.sparkAppExecutorRunningCount.Dec(metricLabels)
