--- conflicted
+++ resolved
@@ -398,16 +398,8 @@
 		}
 	}
 
-<<<<<<< HEAD
-	if app.Status.AppState.State == v1beta2.CompletedState || app.Status.AppState.State == v1beta2.FailedState || app.Status.AppState.State == v1beta2.KilledState {
-		return nil
-	}
-
 	newState := driverStateToApplicationState(driverState)
 
-=======
-	newState := driverStateToApplicationState(driverPod.Status)
->>>>>>> aab5c4d5
 	// Only record a driver event if the application state (derived from the driver pod phase) has changed.
 	if newState != app.Status.AppState.State {
 		c.recordDriverEvent(app, driverState, driverPod.Name)
@@ -533,13 +525,6 @@
 				app.Status.ExecutorState[name] = fixExecutorStateWhenPanic(app.Status.ExecutorState[name], v1beta2.ExecutorFailedState, metav1.NewTime(time.Now()))
 			}
 		}
-		//} else if !exists && notFoundEndTimestamp(oldStatus) {
-		//	state := convertToExecutorState(oldStatus)
-		//	if !isExecutorTerminated(state) {
-		//		state = v1beta2.ExecutorFailedState
-		//	}
-		//	app.Status.ExecutorState[name] = fixExecutorStateWhenPanic(app.Status.ExecutorState[name], state, metav1.NewTime(time.Now()))
-		//}
 	}
 
 	return nil
@@ -663,19 +648,11 @@
 	v1beta2.SetSparkApplicationDefaults(appCopy)
 
 	// first time and delete the pod
-<<<<<<< HEAD
-	if labels := app.GetLabels(); labels[sparkApplicationState] == string(v1beta2.KilledState) && appCopy.Status.AppState.State != v1beta2.KilledState {
-		c.handleSparkApplicationDeletion(app)
+	if labels := app.GetLabels(); labels[sparkApplicationState] == string(v1beta2.KilledState) &&
+		appCopy.Status.AppState.State != v1beta2.KilledState &&
+		appCopy.Status.AppState.State != v1beta2.KillingState {
 		appCopy.Status.AppState.ErrorMessage = ""
-		appCopy.Status.AppState.State = v1beta2.KilledState
-		return nil
-=======
-	if labels := app.GetLabels(); labels[sparkApplicationState] == string(v1beta2.KilledState) &&
-		appToUpdate.Status.AppState.State != v1beta2.KilledState &&
-		appToUpdate.Status.AppState.State != v1beta2.KillingState {
-		appToUpdate.Status.AppState.ErrorMessage = ""
-		appToUpdate.Status.AppState.State = v1beta2.KillingState
->>>>>>> aab5c4d5
+		appCopy.Status.AppState.State = v1beta2.KillingState
 	}
 
 	// Take action based on application state.
@@ -689,22 +666,16 @@
 			appCopy = c.submitSparkApplication(appCopy)
 		}
 	case v1beta2.SucceedingState:
-<<<<<<< HEAD
 		if !shouldRetry(appCopy) {
-			appCopy.Status.AppState.State = v1beta2.CompletedState
-			c.recordSparkApplicationEvent(appCopy)
-=======
-		if !shouldRetry(appToUpdate) {
-			if !c.completedCRDAchieved(appToUpdate) {
-				if err := c.getAndUpdateAppState(appToUpdate); err != nil {
+			if !c.completedCRDAchieved(appCopy) {
+				if err := c.getAndUpdateAppState(appCopy); err != nil {
 					return err
 				}
 			} else {
 				// Application is not subject to retry. Move to terminal CompletedState.
-				appToUpdate.Status.AppState.State = v1beta2.CompletedState
-				c.recordSparkApplicationEvent(appToUpdate)
-			}
->>>>>>> aab5c4d5
+				appCopy.Status.AppState.State = v1beta2.CompletedState
+				c.recordSparkApplicationEvent(appCopy)
+			}
 		} else {
 			if err := c.deleteSparkResources(appCopy); err != nil {
 				glog.Errorf("failed to delete resources associated with SparkApplication %s/%s: %v",
@@ -714,26 +685,18 @@
 			appCopy.Status.AppState.State = v1beta2.PendingRerunState
 		}
 	case v1beta2.FailingState:
-<<<<<<< HEAD
 		if !shouldRetry(appCopy) {
-			appCopy.Status.AppState.State = v1beta2.FailedState
-			c.recordSparkApplicationEvent(appCopy)
-		} else if hasRetryIntervalPassed(appCopy.Spec.RestartPolicy.OnFailureRetryInterval, appCopy.Status.ExecutionAttempts, appCopy.Status.TerminationTime) {
-			if err := c.deleteSparkResources(appCopy); err != nil {
-=======
-		if !shouldRetry(appToUpdate) {
-			if !c.completedCRDAchieved(appToUpdate) {
-				if err := c.getAndUpdateAppState(appToUpdate); err != nil {
+			if !c.completedCRDAchieved(appCopy) {
+				if err := c.getAndUpdateAppState(appCopy); err != nil {
 					return err
 				}
 			} else {
 				// Application is not subject to retry. Move to terminal FailedState.
-				appToUpdate.Status.AppState.State = v1beta2.FailedState
-				c.recordSparkApplicationEvent(appToUpdate)
-			}
-		} else if hasRetryIntervalPassed(appToUpdate.Spec.RestartPolicy.OnFailureRetryInterval, appToUpdate.Status.ExecutionAttempts, appToUpdate.Status.TerminationTime) {
-			if err := c.deleteSparkResources(appToUpdate); err != nil {
->>>>>>> aab5c4d5
+				appCopy.Status.AppState.State = v1beta2.FailedState
+				c.recordSparkApplicationEvent(appCopy)
+			}
+		} else if hasRetryIntervalPassed(appCopy.Spec.RestartPolicy.OnFailureRetryInterval, appCopy.Status.ExecutionAttempts, appCopy.Status.TerminationTime) {
+			if err := c.deleteSparkResources(appCopy); err != nil {
 				glog.Errorf("failed to delete resources associated with SparkApplication %s/%s: %v",
 					appCopy.Namespace, appCopy.Name, err)
 				return err
@@ -772,30 +735,18 @@
 		if err := c.getAndUpdateAppState(appCopy); err != nil {
 			return err
 		}
-<<<<<<< HEAD
-	case v1beta2.KilledState:
-		if err := c.getAndUpdatePodsState(appCopy); err != nil {
-			return err
-		}
-		c.recordSparkApplicationEvent(appCopy)
-	case v1beta2.CompletedState, v1beta2.FailedState:
-		if err := c.completedCRDAchieved(appCopy); err != nil {
-			return err
-		}
-=======
 	case v1beta2.KillingState:
 		c.handleSparkApplicationDeletion(app)
-		if !c.completedCRDAchieved(appToUpdate) {
-			if err := c.getAndUpdateAppState(appToUpdate); err != nil {
+		if !c.completedCRDAchieved(appCopy) {
+			if err := c.getAndUpdateAppState(appCopy); err != nil {
 				return err
 			}
 		} else {
 			// Application is not subject to retry. Move to terminal CompletedState.
-			appToUpdate.Status.AppState.State = v1beta2.KilledState
-			c.recordSparkApplicationEvent(appToUpdate)
+			appCopy.Status.AppState.State = v1beta2.KilledState
+			c.recordSparkApplicationEvent(appCopy)
 		}
 	case v1beta2.CompletedState, v1beta2.FailedState:
->>>>>>> aab5c4d5
 		if c.hasApplicationExpired(app) {
 			glog.Infof("Garbage collecting expired SparkApplication %s/%s", app.Namespace, app.Name)
 			err := c.crdClient.SparkoperatorV1beta2().SparkApplications(app.Namespace).Delete(app.Name, metav1.NewDeleteOptions(0))
