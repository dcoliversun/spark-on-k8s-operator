/*
Copyright 2017 Google LLC

Licensed under the Apache License, Version 2.0 (the "License");
you may not use this file except in compliance with the License.
You may obtain a copy of the License at

    https://www.apache.org/licenses/LICENSE-2.0

Unless required by applicable law or agreed to in writing, software
distributed under the License is distributed on an "AS IS" BASIS,
WITHOUT WARRANTIES OR CONDITIONS OF ANY KIND, either express or implied.
See the License for the specific language governing permissions and
limitations under the License.
*/

package sparkapplication

import (
	"fmt"
	"regexp"
	"strconv"

	"github.com/golang/glog"

	apiv1 "k8s.io/api/core/v1"
	extensions "k8s.io/api/extensions/v1beta1"
	metav1 "k8s.io/apimachinery/pkg/apis/meta/v1"
	"k8s.io/apimachinery/pkg/util/intstr"
	clientset "k8s.io/client-go/kubernetes"

	"github.com/GoogleCloudPlatform/spark-on-k8s-operator/pkg/apis/sparkoperator.k8s.io/v1beta2"
	"github.com/GoogleCloudPlatform/spark-on-k8s-operator/pkg/config"
)

const (
	sparkUIPortConfigurationKey       = "spark.ui.port"
	defaultSparkWebUIPort       int32 = 4040
)

var ingressURLRegex = regexp.MustCompile("{{\\s*[$]appName\\s*}}")

func getSparkUIingressURL(ingressURLFormat string, appName string) string {
	return ingressURLRegex.ReplaceAllString(ingressURLFormat, appName)
}

// SparkService encapsulates information about the driver UI service.
type SparkService struct {
	serviceName string
	servicePort int32
	targetPort  intstr.IntOrString
	serviceIP   string
}

// SparkIngress encapsulates information about the driver UI ingress.
type SparkIngress struct {
	ingressName string
	ingressURL  string
	annotations map[string]string
	ingressTLS  []extensions.IngressTLS
}

func createSparkUIIngress(app *v1beta2.SparkApplication, service SparkService, ingressURLFormat string, kubeClient clientset.Interface) (*SparkIngress, error) {
	ingressURL := getSparkUIingressURL(ingressURLFormat, app.GetName())
	ingressResourceAnnotations := getIngressResourceAnnotations(app)
	ingressTlsHosts := getIngressTlsHosts(app)
	ingress := extensions.Ingress{
		ObjectMeta: metav1.ObjectMeta{
			Name:            getDefaultUIIngressName(app),
			Namespace:       app.Namespace,
			Labels:          getResourceLabels(app),
			OwnerReferences: []metav1.OwnerReference{*getOwnerReference(app)},
		},
		Spec: extensions.IngressSpec{
			Rules: []extensions.IngressRule{{
				Host: ingressURL,
				IngressRuleValue: extensions.IngressRuleValue{
					HTTP: &extensions.HTTPIngressRuleValue{
						Paths: []extensions.HTTPIngressPath{{
							Backend: extensions.IngressBackend{
								ServiceName: service.serviceName,
								ServicePort: intstr.IntOrString{
									Type:   intstr.Int,
									IntVal: service.servicePort,
								},
							},
						}},
					},
				},
			}},
		},
	}
<<<<<<< HEAD
=======

>>>>>>> d42264d1
	if len(ingressResourceAnnotations) != 0 {
		ingress.ObjectMeta.Annotations = ingressResourceAnnotations
	}
	if len(ingressTlsHosts) != 0 {
		ingress.Spec.TLS = ingressTlsHosts
	}
	glog.Infof("Creating an Ingress %s for the Spark UI for application %s", ingress.Name, app.Name)
	_, err := kubeClient.ExtensionsV1beta1().Ingresses(ingress.Namespace).Create(&ingress)

	if err != nil {
		return nil, err
	}
	return &SparkIngress{
		ingressName: ingress.Name,
		ingressURL:  ingressURL,
		annotations: ingress.Annotations,
		ingressTLS:  ingress.Spec.TLS,
	}, nil
}

func createSparkUIService(
	app *v1beta2.SparkApplication,
	kubeClient clientset.Interface) (*SparkService, error) {
	port, err := getUIServicePort(app)
<<<<<<< HEAD
	if err != nil {
		return nil, fmt.Errorf("invalid Spark UI servicePort: %d", port)
	}

	tPort, err := getUITargetPort(app)
	if err != nil {
		return nil, fmt.Errorf("invalid Spark UI targetPort: %d", tPort)
	}

	serviceType := apiv1.ServiceTypeClusterIP
	// if not none and set values.
	if app.Spec.SparkUIOptions != nil && app.Spec.SparkUIOptions.ServiceType != nil {
		serviceType = *app.Spec.SparkUIOptions.ServiceType
=======
	if err != nil {
		return nil, fmt.Errorf("invalid Spark UI servicePort: %d", port)
	}
	tPort, err := getUITargetPort(app)
	if err != nil {
		return nil, fmt.Errorf("invalid Spark UI targetPort: %d", tPort)
>>>>>>> d42264d1
	}
	service := &apiv1.Service{
		ObjectMeta: metav1.ObjectMeta{
			Name:            getDefaultUIServiceName(app),
			Namespace:       app.Namespace,
			Labels:          getResourceLabels(app),
			OwnerReferences: []metav1.OwnerReference{*getOwnerReference(app)},
		},
		Spec: apiv1.ServiceSpec{
			Ports: []apiv1.ServicePort{
				{
					Name: "spark-driver-ui-port",
					Port: port,
					TargetPort: intstr.IntOrString{
						Type:   intstr.Int,
						IntVal: tPort,
					},
				},
			},
			Selector: map[string]string{
				config.SparkAppNameLabel: app.Name,
				config.SparkRoleLabel:    config.SparkDriverRole,
			},
			ClusterIP: apiv1.ClusterIPNone,
			Type:      serviceType,
		},
	}

	// allow headless service.
	if app.Spec.SparkUIOptions != nil && app.Spec.SparkUIOptions.ClusterIP != nil {
		service.Spec.ClusterIP = *app.Spec.SparkUIOptions.ClusterIP
	}

	glog.Infof("Creating a service %s for the Spark UI for application %s", service.Name, app.Name)
	service, err = kubeClient.CoreV1().Services(app.Namespace).Create(service)
	if err != nil {
		return nil, err
	}

	return &SparkService{
		serviceName: service.Name,
		servicePort: service.Spec.Ports[0].Port,
		targetPort:  service.Spec.Ports[0].TargetPort,
		serviceIP:   service.Spec.ClusterIP,
	}, nil
}

// getWebUITargetPort attempts to get the Spark web UI port from configuration property spark.ui.port
// in Spec.SparkConf if it is present, otherwise the default port is returned.
// Note that we don't attempt to get the port from Spec.SparkConfigMap.
func getUITargetPort(app *v1beta2.SparkApplication) (int32, error) {
	portStr, ok := app.Spec.SparkConf[sparkUIPortConfigurationKey]
	if ok {
		port, err := strconv.Atoi(portStr)
		return int32(port), err
	}
	return defaultSparkWebUIPort, nil
}

func getUIServicePort(app *v1beta2.SparkApplication) (int32, error) {

	if app.Spec.SparkUIOptions == nil {
		return getUITargetPort(app)
	}
	port := app.Spec.SparkUIOptions.ServicePort
	if port != nil {
		return *port, nil
	}
	return defaultSparkWebUIPort, nil
}<|MERGE_RESOLUTION|>--- conflicted
+++ resolved
@@ -90,10 +90,6 @@
 			}},
 		},
 	}
-<<<<<<< HEAD
-=======
-
->>>>>>> d42264d1
 	if len(ingressResourceAnnotations) != 0 {
 		ingress.ObjectMeta.Annotations = ingressResourceAnnotations
 	}
@@ -118,7 +114,6 @@
 	app *v1beta2.SparkApplication,
 	kubeClient clientset.Interface) (*SparkService, error) {
 	port, err := getUIServicePort(app)
-<<<<<<< HEAD
 	if err != nil {
 		return nil, fmt.Errorf("invalid Spark UI servicePort: %d", port)
 	}
@@ -132,14 +127,6 @@
 	// if not none and set values.
 	if app.Spec.SparkUIOptions != nil && app.Spec.SparkUIOptions.ServiceType != nil {
 		serviceType = *app.Spec.SparkUIOptions.ServiceType
-=======
-	if err != nil {
-		return nil, fmt.Errorf("invalid Spark UI servicePort: %d", port)
-	}
-	tPort, err := getUITargetPort(app)
-	if err != nil {
-		return nil, fmt.Errorf("invalid Spark UI targetPort: %d", tPort)
->>>>>>> d42264d1
 	}
 	service := &apiv1.Service{
 		ObjectMeta: metav1.ObjectMeta{
