--- conflicted
+++ resolved
@@ -107,7 +107,6 @@
 			}},
 		},
 	}
-
 	if len(ingressResourceAnnotations) != 0 {
 		ingress.ObjectMeta.Annotations = ingressResourceAnnotations
 	}
@@ -140,15 +139,6 @@
 	if err != nil {
 		return nil, fmt.Errorf("invalid Spark UI targetPort: %d", tPort)
 	}
-<<<<<<< HEAD
-=======
-
-	serviceType := apiv1.ServiceTypeClusterIP
-	// if not none and set values.
-	if app.Spec.SparkUIOptions != nil && app.Spec.SparkUIOptions.ServiceType != nil {
-		serviceType = *app.Spec.SparkUIOptions.ServiceType
-	}
->>>>>>> ea3963dd
 	service := &apiv1.Service{
 		ObjectMeta: metav1.ObjectMeta{
 			Name:            getDefaultUIServiceName(app),
