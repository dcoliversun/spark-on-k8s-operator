--- conflicted
+++ resolved
@@ -63,11 +63,8 @@
 	patchOps = append(patchOps, addEnvVars(pod, app)...)
 	patchOps = append(patchOps, addEnvFrom(pod, app)...)
 	patchOps = append(patchOps, addNodeName(pod, app)...)
-<<<<<<< HEAD
 	patchOps = append(patchOps, addDnsPolicy(pod, app)...)
-=======
 	patchOps = append(patchOps, addAnnotations(pod, app)...)
->>>>>>> 6d0757fc
 
 	op := addSchedulerName(pod, app)
 	if op != nil {
@@ -634,7 +631,6 @@
 	return ops
 }
 
-<<<<<<< HEAD
 func addDnsPolicy(pod *corev1.Pod, app *v1beta2.SparkApplication) []patchOperation {
 	var ops []patchOperation
 	var dnsPolicy corev1.DNSPolicy
@@ -649,8 +645,9 @@
 	if dnsPolicy != "" {
 		ops = append(ops, patchOperation{Op: "add", Path: "/spec/dnsPolicy", Value: dnsPolicy})
 	}
-	
-=======
+		return ops
+}
+
 func addAnnotations(pod *corev1.Pod, app *v1beta2.SparkApplication) []patchOperation {
 	var annotations map[string]string
 	if util.IsDriverPod(pod) {
@@ -668,7 +665,6 @@
 	ops = append(ops, patchOperation{Op: "add", Path: "/metadata/annotations", Value: annotations})
 	// For Pods with hostNetwork, explicitly set its DNS policy  to “ClusterFirstWithHostNet”
 	// Detail: https://kubernetes.io/docs/concepts/services-networking/dns-pod-service/#pod-s-dns-policy
->>>>>>> 6d0757fc
 	return ops
 }
 
