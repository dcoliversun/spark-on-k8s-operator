/*
Copyright 2018 Google LLC

Licensed under the Apache License, Version 2.0 (the "License");
you may not use this file except in compliance with the License.
You may obtain a copy of the License at

    https://www.apache.org/licenses/LICENSE-2.0

Unless required by applicable law or agreed to in writing, software
distributed under the License is distributed on an "AS IS" BASIS,
WITHOUT WARRANTIES OR CONDITIONS OF ANY KIND, either express or implied.
See the License for the specific language governing permissions and
limitations under the License.
*/

package webhook

import (
	"fmt"
	"strings"

	"github.com/golang/glog"

	corev1 "k8s.io/api/core/v1"
	"k8s.io/apimachinery/pkg/api/resource"
	metav1 "k8s.io/apimachinery/pkg/apis/meta/v1"

	"github.com/GoogleCloudPlatform/spark-on-k8s-operator/pkg/apis/sparkoperator.k8s.io/v1beta2"
	"github.com/GoogleCloudPlatform/spark-on-k8s-operator/pkg/config"
	"github.com/GoogleCloudPlatform/spark-on-k8s-operator/pkg/util"
)

const (
	maxNameLength = 63
)

// patchOperation represents a RFC6902 JSON patch operation.
type patchOperation struct {
	Op    string      `json:"op"`
	Path  string      `json:"path"`
	Value interface{} `json:"value,omitempty"`
}

func patchSparkPod(pod *corev1.Pod, app *v1beta2.SparkApplication) []patchOperation {
	var patchOps []patchOperation

	if util.IsDriverPod(pod) {
		patchOps = append(patchOps, addOwnerReference(pod, app))
	}

	patchOps = append(patchOps, addVolumes(pod, app)...)
	patchOps = append(patchOps, addGeneralConfigMaps(pod, app)...)
	patchOps = append(patchOps, addSparkConfigMap(pod, app)...)
	patchOps = append(patchOps, addHadoopConfigMap(pod, app)...)
	patchOps = append(patchOps, getPrometheusConfigPatches(pod, app)...)
	patchOps = append(patchOps, addTolerations(pod, app)...)
	patchOps = append(patchOps, addSidecarContainers(pod, app)...)
	patchOps = append(patchOps, addInitContainers(pod, app)...)
	patchOps = append(patchOps, addHostNetwork(pod, app)...)
	patchOps = append(patchOps, addNodeSelectors(pod, app)...)
	patchOps = append(patchOps, addDNSConfig(pod, app)...)
	patchOps = append(patchOps, addEnvVars(pod, app)...)
	patchOps = append(patchOps, addEnvFrom(pod, app)...)
	patchOps = append(patchOps, addNodeName(pod, app)...)
	patchOps = append(patchOps, addDnsPolicy(pod, app)...)
	patchOps = append(patchOps, addAnnotations(pod, app)...)
	patchOps = append(patchOps, addRuntimeClassName(pod, app)...)
	patchOps = append(patchOps, addCustomResources(pod, app)...)

	op := addSchedulerName(pod, app)
	if op != nil {
		patchOps = append(patchOps, *op)
	}

	if pod.Spec.Affinity == nil {
		op := addAffinity(pod, app)
		if op != nil {
			patchOps = append(patchOps, *op)
		}
	}

	op = addSecurityContext(pod, app)
	if op != nil {
		patchOps = append(patchOps, *op)
	}

	op = addGPU(pod, app)
	if op != nil {
		patchOps = append(patchOps, *op)
	}

	op = addTerminationGracePeriodSeconds(pod, app)
	if op != nil {
		patchOps = append(patchOps, *op)
	}

	op = addPodLifeCycleConfig(pod, app)
	if op != nil {
		patchOps = append(patchOps, *op)
	}

	return patchOps
}

func addOwnerReference(pod *corev1.Pod, app *v1beta2.SparkApplication) patchOperation {
	ownerReference := util.GetOwnerReference(app)

	path := "/metadata/ownerReferences"
	var value interface{}
	if len(pod.OwnerReferences) == 0 {
		value = []metav1.OwnerReference{ownerReference}
	} else {
		path += "/-"
		value = ownerReference
	}

	return patchOperation{Op: "add", Path: path, Value: value}
}

func addVolumes(pod *corev1.Pod, app *v1beta2.SparkApplication) []patchOperation {
	volumes := app.Spec.Volumes

	volumeMap := make(map[string]corev1.Volume)
	for _, v := range volumes {
		volumeMap[v.Name] = v
	}

	var volumeMounts []corev1.VolumeMount
	if util.IsDriverPod(pod) {
		volumeMounts = app.Spec.Driver.VolumeMounts
	} else if util.IsExecutorPod(pod) {
		volumeMounts = app.Spec.Executor.VolumeMounts
	}

	var ops []patchOperation
	addedVolumeMap := make(map[string]corev1.Volume)
	for _, m := range volumeMounts {
		// Skip adding localDirVolumes
		if strings.HasPrefix(m.Name, config.SparkLocalDirVolumePrefix) {
			continue
		}

		if v, ok := volumeMap[m.Name]; ok {
			if _, ok := addedVolumeMap[m.Name]; !ok {
				ops = append(ops, addVolume(pod, v))
				addedVolumeMap[m.Name] = v
			}
			vmPatchOp := addVolumeMount(pod, m)
			if vmPatchOp == nil {
				return nil
			}
			ops = append(ops, *vmPatchOp)
		}
	}

	return ops
}

func addVolume(pod *corev1.Pod, volume corev1.Volume) patchOperation {
	path := "/spec/volumes"
	var value interface{}
	if len(pod.Spec.Volumes) == 0 {
		value = []corev1.Volume{volume}
	} else {
		path += "/-"
		value = volume
	}
	pod.Spec.Volumes = append(pod.Spec.Volumes, volume)

	return patchOperation{Op: "add", Path: path, Value: value}
}

func addVolumeMount(pod *corev1.Pod, mount corev1.VolumeMount) *patchOperation {
	i := findContainer(pod)
	if i < 0 {
		glog.Warningf("not able to add VolumeMount %s as Spark container was not found in pod %s", mount.Name, pod.Name)
		return nil
	}

	path := fmt.Sprintf("/spec/containers/%d/volumeMounts", i)
	var value interface{}
	if len(pod.Spec.Containers[i].VolumeMounts) == 0 {
		value = []corev1.VolumeMount{mount}
	} else {
		path += "/-"
		value = mount
	}
	pod.Spec.Containers[i].VolumeMounts = append(pod.Spec.Containers[i].VolumeMounts, mount)

	return &patchOperation{Op: "add", Path: path, Value: value}
}

func addEnvVars(pod *corev1.Pod, app *v1beta2.SparkApplication) []patchOperation {
	var envVars []corev1.EnvVar
<<<<<<< HEAD
	var containerName string

	envVarsExist := make([]corev1.EnvVar, 0)
	for _, container := range pod.Spec.Containers {
		if container.Name == config.SparkDriverContainerName || containerName == config.SparkExecutorContainerName {
			// set default values
			envVarsExist = container.Env
		}
	}

	if util.IsDriverPod(pod) {
		envVars = app.Spec.Driver.Env
		containerName = config.SparkDriverContainerName
		envVarsDeprecated := app.Spec.Driver.EnvVars

		for k, v := range envVarsDeprecated {
			found := false
			for _, env := range envVarsExist {
				if env.Name == k {
					found = true
				}
			}
			if found == false {
				envVars = append(envVars, corev1.EnvVar{
					Name:  k,
					Value: v,
				})
			}
		}
	} else if util.IsExecutorPod(pod) {
		envVars = app.Spec.Executor.Env
		containerName = config.SparkExecutorContainerName
		envVarsDeprecated := app.Spec.Executor.EnvVars

		for k, v := range envVarsDeprecated {
			found := false
			for _, env := range envVarsExist {
				if env.Name == k {
					found = true
				}
			}
			if found == false {
				envVars = append(envVars, corev1.EnvVar{
					Name:  k,
					Value: v,
				})
			}
		}
=======
	if util.IsDriverPod(pod) {
		envVars = app.Spec.Driver.Env
	} else if util.IsExecutorPod(pod) {
		envVars = app.Spec.Executor.Env
>>>>>>> d42264d1
	}

	i := findContainer(pod)
	if i < 0 {
		glog.Warningf("not able to add EnvVars as Spark container was not found in pod %s", pod.Name)
		return nil
	}
	basePath := fmt.Sprintf("/spec/containers/%d/env", i)

	var value interface{}
	var patchOps []patchOperation

	first := false
	if len(pod.Spec.Containers[i].Env) == 0 {
		first = true
	}

	for _, envVar := range envVars {
		path := basePath
		if first {
			value = []corev1.EnvVar{envVar}
			first = false
		} else {
			path += "/-"
			value = envVar
		}
		patchOps = append(patchOps, patchOperation{Op: "add", Path: path, Value: value})
	}
	return patchOps
}

func addEnvFrom(pod *corev1.Pod, app *v1beta2.SparkApplication) []patchOperation {
	var envFrom []corev1.EnvFromSource
	if util.IsDriverPod(pod) {
		envFrom = app.Spec.Driver.EnvFrom
	} else if util.IsExecutorPod(pod) {
		envFrom = app.Spec.Executor.EnvFrom
	}

	i := findContainer(pod)
	if i < 0 {
		glog.Warningf("not able to add EnvFrom as Spark container was not found in pod %s", pod.Name)
		return nil
	}
	basePath := fmt.Sprintf("/spec/containers/%d/envFrom", i)

	var value interface{}
	var patchOps []patchOperation

	first := false
	if len(pod.Spec.Containers[i].EnvFrom) == 0 {
		first = true
	}

	for _, ef := range envFrom {
		path := basePath
		if first {
			value = []corev1.EnvFromSource{ef}
			first = false
		} else {
			path += "/-"
			value = ef
		}
		patchOps = append(patchOps, patchOperation{Op: "add", Path: path, Value: value})
	}
	return patchOps
}

func addEnvironmentVariable(pod *corev1.Pod, envName, envValue string) *patchOperation {
	i := findContainer(pod)
	if i < 0 {
		glog.Warningf("not able to add environment variable %s as Spark container was not found in pod %s", envName, pod.Name)
		return nil
	}

	path := fmt.Sprintf("/spec/containers/%d/env", i)
	var value interface{}
	if len(pod.Spec.Containers[i].Env) == 0 {
		value = []corev1.EnvVar{{Name: envName, Value: envValue}}
	} else {
		path += "/-"
		value = corev1.EnvVar{Name: envName, Value: envValue}
	}

	return &patchOperation{Op: "add", Path: path, Value: value}
}

func addSparkConfigMap(pod *corev1.Pod, app *v1beta2.SparkApplication) []patchOperation {
	var patchOps []patchOperation
	sparkConfigMapName := app.Spec.SparkConfigMap
	if sparkConfigMapName != nil {
		patchOps = append(patchOps, addConfigMapVolume(pod, *sparkConfigMapName, config.SparkConfigMapVolumeName))
		vmPatchOp := addConfigMapVolumeMount(pod, config.SparkConfigMapVolumeName, config.DefaultSparkConfDir)
		if vmPatchOp == nil {
			return nil
		}
		patchOps = append(patchOps, *vmPatchOp)
		envPatchOp := addEnvironmentVariable(pod, config.SparkConfDirEnvVar, config.DefaultSparkConfDir)
		if envPatchOp == nil {
			return nil
		}
		patchOps = append(patchOps, *envPatchOp)
	}
	return patchOps
}

func addHadoopConfigMap(pod *corev1.Pod, app *v1beta2.SparkApplication) []patchOperation {
	var patchOps []patchOperation
	hadoopConfigMapName := app.Spec.HadoopConfigMap
	if hadoopConfigMapName != nil {
		patchOps = append(patchOps, addConfigMapVolume(pod, *hadoopConfigMapName, config.HadoopConfigMapVolumeName))
		vmPatchOp := addConfigMapVolumeMount(pod, config.HadoopConfigMapVolumeName, config.DefaultHadoopConfDir)
		if vmPatchOp == nil {
			return nil
		}
		patchOps = append(patchOps, *vmPatchOp)
		envPatchOp := addEnvironmentVariable(pod, config.HadoopConfDirEnvVar, config.DefaultHadoopConfDir)
		if envPatchOp == nil {
			return nil
		}
		patchOps = append(patchOps, *envPatchOp)
	}
	return patchOps
}

func addGeneralConfigMaps(pod *corev1.Pod, app *v1beta2.SparkApplication) []patchOperation {
	var configMaps []v1beta2.NamePath
	if util.IsDriverPod(pod) {
		configMaps = app.Spec.Driver.ConfigMaps
	} else if util.IsExecutorPod(pod) {
		configMaps = app.Spec.Executor.ConfigMaps
	}

	var patchOps []patchOperation
	for _, namePath := range configMaps {
		volumeName := namePath.Name + "-vol"
		if len(volumeName) > maxNameLength {
			volumeName = volumeName[0:maxNameLength]
			glog.V(2).Infof("ConfigMap volume name is too long. Truncating to length %d. Result: %s.", maxNameLength, volumeName)
		}
		patchOps = append(patchOps, addConfigMapVolume(pod, namePath.Name, volumeName))
		vmPatchOp := addConfigMapVolumeMount(pod, volumeName, namePath.Path)
		if vmPatchOp == nil {
			return nil
		}
		patchOps = append(patchOps, *vmPatchOp)
	}
	return patchOps
}

func getPrometheusConfigPatches(pod *corev1.Pod, app *v1beta2.SparkApplication) []patchOperation {
	// Skip if Prometheus Monitoring is not enabled or an in-container ConfigFile is used,
	// in which cases a Prometheus ConfigMap won't be created.
	if !app.PrometheusMonitoringEnabled() || (app.HasMetricsPropertiesFile() && app.HasPrometheusConfigFile()) {
		return nil
	}

	if util.IsDriverPod(pod) && !app.ExposeDriverMetrics() {
		return nil
	}
	if util.IsExecutorPod(pod) && !app.ExposeExecutorMetrics() {
		return nil
	}

	var patchOps []patchOperation
	name := config.GetPrometheusConfigMapName(app)
	volumeName := name + "-vol"
	mountPath := config.PrometheusConfigMapMountPath
	port := config.DefaultPrometheusJavaAgentPort
	if app.Spec.Monitoring.Prometheus.Port != nil {
		port = *app.Spec.Monitoring.Prometheus.Port
	}
	protocol := config.DefaultPrometheusPortProtocol
	patchOps = append(patchOps, addConfigMapVolume(pod, name, volumeName))
	vmPatchOp := addConfigMapVolumeMount(pod, volumeName, mountPath)
	if vmPatchOp == nil {
		glog.Warningf("could not mount volume %s in path %s", volumeName, mountPath)
		return nil
	}
	patchOps = append(patchOps, *vmPatchOp)
	portPatchOp := addContainerPort(pod, port, protocol)
	if portPatchOp == nil {
		glog.Warningf("could not expose port %d to scrape metrics outside the pod", port)
		return nil
	}
	patchOps = append(patchOps, *portPatchOp)

	return patchOps
}

func addContainerPort(pod *corev1.Pod, port int32, protocol string) *patchOperation {
	i := findContainer(pod)
	if i < 0 {
		glog.Warningf("not able to add containerPort %d as Spark container was not found in pod %s", port, pod.Name)
		return nil
	}

	path := fmt.Sprintf("/spec/containers/%d/ports", i)
	containerPort := corev1.ContainerPort{
		ContainerPort: port,
		Protocol:      corev1.Protocol(protocol),
	}
	var value interface{}
	if len(pod.Spec.Containers[i].Ports) == 0 {
		value = []corev1.ContainerPort{containerPort}
	} else {
		path += "/-"
		value = containerPort
	}
	pod.Spec.Containers[i].Ports = append(pod.Spec.Containers[i].Ports, containerPort)
	return &patchOperation{Op: "add", Path: path, Value: value}
}

func addConfigMapVolume(pod *corev1.Pod, configMapName string, configMapVolumeName string) patchOperation {
	volume := corev1.Volume{
		Name: configMapVolumeName,
		VolumeSource: corev1.VolumeSource{
			ConfigMap: &corev1.ConfigMapVolumeSource{
				LocalObjectReference: corev1.LocalObjectReference{
					Name: configMapName,
				},
			},
		},
	}
	return addVolume(pod, volume)
}

func addConfigMapVolumeMount(pod *corev1.Pod, configMapVolumeName string, mountPath string) *patchOperation {
	mount := corev1.VolumeMount{
		Name:      configMapVolumeName,
		ReadOnly:  true,
		MountPath: mountPath,
	}
	return addVolumeMount(pod, mount)
}

func addAffinity(pod *corev1.Pod, app *v1beta2.SparkApplication) *patchOperation {
	var affinity *corev1.Affinity
	if util.IsDriverPod(pod) {
		affinity = app.Spec.Driver.Affinity
	} else if util.IsExecutorPod(pod) {
		affinity = app.Spec.Executor.Affinity
	}

	if affinity == nil {
		return nil
	}
	return &patchOperation{Op: "add", Path: "/spec/affinity", Value: *affinity}
}

func addTolerations(pod *corev1.Pod, app *v1beta2.SparkApplication) []patchOperation {
	var tolerations []corev1.Toleration
	if util.IsDriverPod(pod) {
		tolerations = app.Spec.Driver.Tolerations
	} else if util.IsExecutorPod(pod) {
		tolerations = app.Spec.Executor.Tolerations
	}

	first := false
	if len(pod.Spec.Tolerations) == 0 {
		first = true
	}

	var ops []patchOperation
	for _, v := range tolerations {
		ops = append(ops, addToleration(pod, v, first))
		if first {
			first = false
		}
	}
	return ops
}

func addNodeSelectors(pod *corev1.Pod, app *v1beta2.SparkApplication) []patchOperation {
	var nodeSelector map[string]string
	if util.IsDriverPod(pod) {
		nodeSelector = app.Spec.Driver.NodeSelector
	} else if util.IsExecutorPod(pod) {
		nodeSelector = app.Spec.Executor.NodeSelector
	}

	var ops []patchOperation
	if len(nodeSelector) > 0 {
		ops = append(ops, patchOperation{Op: "add", Path: "/spec/nodeSelector", Value: nodeSelector})
	}
	return ops
}

func addDNSConfig(pod *corev1.Pod, app *v1beta2.SparkApplication) []patchOperation {
	var dnsConfig *corev1.PodDNSConfig

	if util.IsDriverPod(pod) {
		dnsConfig = app.Spec.Driver.DNSConfig
	} else if util.IsExecutorPod(pod) {
		dnsConfig = app.Spec.Executor.DNSConfig
	}

	var ops []patchOperation
	if dnsConfig != nil {
		ops = append(ops, patchOperation{Op: "add", Path: "/spec/dnsConfig", Value: dnsConfig})
	}
	return ops
}

func addSchedulerName(pod *corev1.Pod, app *v1beta2.SparkApplication) *patchOperation {
	var schedulerName *string

	//NOTE: Preferred to use `BatchScheduler` if application spec has it configured.
	if app.Spec.BatchScheduler != nil {
		schedulerName = app.Spec.BatchScheduler
	} else if util.IsDriverPod(pod) {
		schedulerName = app.Spec.Driver.SchedulerName
	} else if util.IsExecutorPod(pod) {
		schedulerName = app.Spec.Executor.SchedulerName
	}
	if schedulerName == nil || *schedulerName == "" {
		return nil
	}
	return &patchOperation{Op: "add", Path: "/spec/schedulerName", Value: *schedulerName}
}

func addToleration(pod *corev1.Pod, toleration corev1.Toleration, first bool) patchOperation {
	path := "/spec/tolerations"
	var value interface{}
	if first {
		value = []corev1.Toleration{toleration}
	} else {
		path += "/-"
		value = toleration
	}

	return patchOperation{Op: "add", Path: path, Value: value}
}

func addSecurityContext(pod *corev1.Pod, app *v1beta2.SparkApplication) *patchOperation {
	var secContext *corev1.PodSecurityContext
	if util.IsDriverPod(pod) {
		secContext = app.Spec.Driver.SecurityContenxt
	} else if util.IsExecutorPod(pod) {
		secContext = app.Spec.Executor.SecurityContenxt
	}

	if secContext == nil {
		return nil
	}
	return &patchOperation{Op: "add", Path: "/spec/securityContext", Value: *secContext}
}

func addSidecarContainers(pod *corev1.Pod, app *v1beta2.SparkApplication) []patchOperation {
	var sidecars []corev1.Container
	if util.IsDriverPod(pod) {
		sidecars = app.Spec.Driver.Sidecars
	} else if util.IsExecutorPod(pod) {
		sidecars = app.Spec.Executor.Sidecars
	}

	var ops []patchOperation
	for _, c := range sidecars {
		sd := c
		if !hasContainer(pod, &sd) {
			ops = append(ops, patchOperation{Op: "add", Path: "/spec/containers/-", Value: &sd})
		}
	}
	return ops
}

func addInitContainers(pod *corev1.Pod, app *v1beta2.SparkApplication) []patchOperation {
	var initContainers []corev1.Container
	if util.IsDriverPod(pod) {
		initContainers = app.Spec.Driver.InitContainers
	} else if util.IsExecutorPod(pod) {
		initContainers = app.Spec.Executor.InitContainers
	}

	first := false
	if len(pod.Spec.InitContainers) == 0 {
		first = true
	}

	var ops []patchOperation
	for _, c := range initContainers {
		sd := c
		if first {
			first = false
			value := []corev1.Container{sd}
			ops = append(ops, patchOperation{Op: "add", Path: "/spec/initContainers", Value: value})
		} else if !hasInitContainer(pod, &sd) {
			ops = append(ops, patchOperation{Op: "add", Path: "/spec/initContainers/-", Value: &sd})
		}

	}
	return ops
}

func addGPU(pod *corev1.Pod, app *v1beta2.SparkApplication) *patchOperation {
	var gpu *v1beta2.GPUSpec
	if util.IsDriverPod(pod) {
		gpu = app.Spec.Driver.GPU
	}
	if util.IsExecutorPod(pod) {
		gpu = app.Spec.Executor.GPU
	}
	if gpu == nil {
		return nil
	}
	if gpu.Name == "" {
		glog.V(2).Infof("Please specify GPU resource name, such as: nvidia.com/gpu, amd.com/gpu etc. Current gpu spec: %+v", gpu)
		return nil
	}
	if gpu.Quantity <= 0 {
		glog.V(2).Infof("GPU Quantity must be positive. Current gpu spec: %+v", gpu)
		return nil
	}

	i := findContainer(pod)
	if i < 0 {
		glog.Warningf("not able to add GPU as Spark container was not found in pod %s", pod.Name)
		return nil
	}

	path := fmt.Sprintf("/spec/containers/%d/resources/limits", i)
	var value interface{}
	if len(pod.Spec.Containers[i].Resources.Limits) == 0 {
		value = corev1.ResourceList{
			corev1.ResourceName(gpu.Name): *resource.NewQuantity(gpu.Quantity, resource.DecimalSI),
		}
	} else {
		encoder := strings.NewReplacer("~", "~0", "/", "~1")
		path += "/" + encoder.Replace(gpu.Name)
		value = *resource.NewQuantity(gpu.Quantity, resource.DecimalSI)
	}
	return &patchOperation{Op: "add", Path: path, Value: value}
}

func addHostNetwork(pod *corev1.Pod, app *v1beta2.SparkApplication) []patchOperation {
	var hostNetwork *bool
	if util.IsDriverPod(pod) {
		hostNetwork = app.Spec.Driver.HostNetwork
	}
	if util.IsExecutorPod(pod) {
		hostNetwork = app.Spec.Executor.HostNetwork
	}

	if hostNetwork == nil || *hostNetwork == false {
		return nil
	}
	var ops []patchOperation
	ops = append(ops, patchOperation{Op: "add", Path: "/spec/hostNetwork", Value: true})
	// For Pods with hostNetwork, explicitly set its DNS policy  to “ClusterFirstWithHostNet”
	// Detail: https://kubernetes.io/docs/concepts/services-networking/dns-pod-service/#pod-s-dns-policy
	ops = append(ops, patchOperation{Op: "add", Path: "/spec/dnsPolicy", Value: corev1.DNSClusterFirstWithHostNet})
	return ops
}

func addNodeName(pod *corev1.Pod, app *v1beta2.SparkApplication) []patchOperation {
	var nodeName *string
	if util.IsDriverPod(pod) {
		nodeName = app.Spec.Driver.NodeName
	}
	if util.IsExecutorPod(pod) {
		nodeName = app.Spec.Executor.NodeName
	}

	if nodeName == nil {
		return nil
	}

	var ops []patchOperation
	ops = append(ops, patchOperation{Op: "add", Path: "/spec/nodeName", Value: nodeName})
	// For Pods with hostNetwork, explicitly set its DNS policy  to “ClusterFirstWithHostNet”
	// Detail: https://kubernetes.io/docs/concepts/services-networking/dns-pod-service/#pod-s-dns-policy
	return ops
}

func addDnsPolicy(pod *corev1.Pod, app *v1beta2.SparkApplication) []patchOperation {
	var ops []patchOperation
	var dnsPolicy corev1.DNSPolicy
	if util.IsDriverPod(pod) && !util.IsHostNetwork(pod) {
		dnsPolicy = app.Spec.Driver.DNSPolicy
	}

	if util.IsExecutorPod(pod) && !util.IsHostNetwork(pod) {
		dnsPolicy = app.Spec.Executor.DNSPolicy
	}

	if dnsPolicy != "" {
		ops = append(ops, patchOperation{Op: "add", Path: "/spec/dnsPolicy", Value: dnsPolicy})
	}

	return ops
}

func addAnnotations(pod *corev1.Pod, app *v1beta2.SparkApplication) []patchOperation {
	var annotations map[string]string
	if util.IsDriverPod(pod) {
		annotations = app.Spec.Driver.Annotations
	}
	if util.IsExecutorPod(pod) {
		annotations = app.Spec.Executor.Annotations
	}

	if annotations == nil {
		return nil
	}

	var ops []patchOperation
	ops = append(ops, patchOperation{Op: "add", Path: "/metadata/annotations", Value: annotations})
	// For Pods with hostNetwork, explicitly set its DNS policy  to “ClusterFirstWithHostNet”
	// Detail: https://kubernetes.io/docs/concepts/services-networking/dns-pod-service/#pod-s-dns-policy
	return ops
}

// add runtimeClassName to spark pod
func addRuntimeClassName(pod *corev1.Pod, app *v1beta2.SparkApplication) []patchOperation {
	var runtimeClassName string
	if util.IsDriverPod(pod) {
		runtimeClassName = app.Spec.Driver.RuntimeClassName
	}
	if util.IsExecutorPod(pod) {
		runtimeClassName = app.Spec.Executor.RuntimeClassName
	}

	if runtimeClassName == "" {
		return nil
	}

	var ops []patchOperation
	ops = append(ops, patchOperation{Op: "add", Path: "/spec/runtimeClassName", Value: runtimeClassName})
	return ops
}

func addCustomResources(pod *corev1.Pod, app *v1beta2.SparkApplication) []patchOperation {
	var resource corev1.ResourceRequirements
	ops := make([]patchOperation, 0)
	if util.IsDriverPod(pod) {
		resource = app.Spec.Driver.CustomResources
	}
	if util.IsExecutorPod(pod) {
		resource = app.Spec.Executor.CustomResources
	}

	i := 0
	// Find the driver or executor container in the pod.
	for ; i < len(pod.Spec.Containers); i++ {
		if pod.Spec.Containers[i].Name == config.SparkDriverContainerName ||
			pod.Spec.Containers[i].Name == config.SparkExecutorContainerName {
			break
		}
	}
	requestsPath := fmt.Sprintf("/spec/containers/%d/resources/requests", i)
	limitsPath := fmt.Sprintf("/spec/containers/%d/resources/limits", i)

	encoder := strings.NewReplacer("~", "~0", "/", "~1")
	if len(resource.Requests) != 0 {
		for k, v := range resource.Requests {
			ops = append(ops, patchOperation{Op: "add", Path: fmt.Sprintf("%s/%s", requestsPath, encoder.Replace(string(k))), Value: v})
		}
	}

	if len(resource.Limits) != 0 {
		for k, v := range resource.Limits {
			ops = append(ops, patchOperation{Op: "add", Path: fmt.Sprintf("%s/%s", limitsPath, encoder.Replace(string(k))), Value: v})
		}
	}
	return ops
}

func hasContainer(pod *corev1.Pod, container *corev1.Container) bool {
	for _, c := range pod.Spec.Containers {
		if container.Name == c.Name && container.Image == c.Image {
			return true
		}
	}
	return false
}

func hasInitContainer(pod *corev1.Pod, container *corev1.Container) bool {
	for _, c := range pod.Spec.InitContainers {
		if container.Name == c.Name && container.Image == c.Image {
			return true
		}
	}
	return false
}

func addTerminationGracePeriodSeconds(pod *corev1.Pod, app *v1beta2.SparkApplication) *patchOperation {
	path := "/spec/terminationGracePeriodSeconds"
	var gracePeriodSeconds *int64

	if util.IsDriverPod(pod) {
		gracePeriodSeconds = app.Spec.Driver.TerminationGracePeriodSeconds
	} else if util.IsExecutorPod(pod) {
		gracePeriodSeconds = app.Spec.Executor.TerminationGracePeriodSeconds
	}
	if gracePeriodSeconds == nil {
		return nil
	}
	return &patchOperation{Op: "add", Path: path, Value: *gracePeriodSeconds}
}

func addPodLifeCycleConfig(pod *corev1.Pod, app *v1beta2.SparkApplication) *patchOperation {
	var lifeCycle *corev1.Lifecycle
	if util.IsDriverPod(pod) {
		lifeCycle = app.Spec.Driver.Lifecycle
	}
	if lifeCycle == nil {
		return nil
	}
<<<<<<< HEAD
=======

>>>>>>> d42264d1
	i := 0
	// Find the driver container in the pod.
	for ; i < len(pod.Spec.Containers); i++ {
		if pod.Spec.Containers[i].Name == config.SparkDriverContainerName {
			break
		}
	}
<<<<<<< HEAD
	path := fmt.Sprintf("/spec/containers/%d/lifecycle", i)
	return &patchOperation{Op: "add", Path: path, Value: *lifeCycle}
=======
	if i == len(pod.Spec.Containers) {
		glog.Warningf("Spark driver container not found in pod %s", pod.Name)
		return nil
	}

	path := fmt.Sprintf("/spec/containers/%d/lifecycle", i)
	return &patchOperation{Op: "add", Path: path, Value: *lifeCycle}
}

func findContainer(pod *corev1.Pod) int {
	var candidateContainerNames []string
	if util.IsDriverPod(pod) {
		candidateContainerNames = append(candidateContainerNames, config.SparkDriverContainerName)
	} else if util.IsExecutorPod(pod) {
		// Spark 3.x changed the default executor container name so we need to include both.
		candidateContainerNames = append(candidateContainerNames, config.SparkExecutorContainerName, config.Spark3DefaultExecutorContainerName)
	}

	if len(candidateContainerNames) == 0 {
		return -1
	}

	for i := 0; i < len(pod.Spec.Containers); i++ {
		for _, name := range candidateContainerNames {
			if pod.Spec.Containers[i].Name == name {
				return i
			}
		}
	}
	return -1
>>>>>>> d42264d1
}<|MERGE_RESOLUTION|>--- conflicted
+++ resolved
@@ -193,7 +193,6 @@
 
 func addEnvVars(pod *corev1.Pod, app *v1beta2.SparkApplication) []patchOperation {
 	var envVars []corev1.EnvVar
-<<<<<<< HEAD
 	var containerName string
 
 	envVarsExist := make([]corev1.EnvVar, 0)
@@ -242,12 +241,6 @@
 				})
 			}
 		}
-=======
-	if util.IsDriverPod(pod) {
-		envVars = app.Spec.Driver.Env
-	} else if util.IsExecutorPod(pod) {
-		envVars = app.Spec.Executor.Env
->>>>>>> d42264d1
 	}
 
 	i := findContainer(pod)
@@ -856,10 +849,6 @@
 	if lifeCycle == nil {
 		return nil
 	}
-<<<<<<< HEAD
-=======
-
->>>>>>> d42264d1
 	i := 0
 	// Find the driver container in the pod.
 	for ; i < len(pod.Spec.Containers); i++ {
@@ -867,10 +856,6 @@
 			break
 		}
 	}
-<<<<<<< HEAD
-	path := fmt.Sprintf("/spec/containers/%d/lifecycle", i)
-	return &patchOperation{Op: "add", Path: path, Value: *lifeCycle}
-=======
 	if i == len(pod.Spec.Containers) {
 		glog.Warningf("Spark driver container not found in pod %s", pod.Name)
 		return nil
@@ -901,5 +886,4 @@
 		}
 	}
 	return -1
->>>>>>> d42264d1
 }