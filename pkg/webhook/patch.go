/*
Copyright 2018 Google LLC

Licensed under the Apache License, Version 2.0 (the "License");
you may not use this file except in compliance with the License.
You may obtain a copy of the License at

    https://www.apache.org/licenses/LICENSE-2.0

Unless required by applicable law or agreed to in writing, software
distributed under the License is distributed on an "AS IS" BASIS,
WITHOUT WARRANTIES OR CONDITIONS OF ANY KIND, either express or implied.
See the License for the specific language governing permissions and
limitations under the License.
*/

package webhook

import (
	"fmt"
	"strings"

	"github.com/golang/glog"

	corev1 "k8s.io/api/core/v1"
	"k8s.io/apimachinery/pkg/api/resource"
	metav1 "k8s.io/apimachinery/pkg/apis/meta/v1"

	"github.com/GoogleCloudPlatform/spark-on-k8s-operator/pkg/apis/sparkoperator.k8s.io/v1beta2"
	"github.com/GoogleCloudPlatform/spark-on-k8s-operator/pkg/config"
	"github.com/GoogleCloudPlatform/spark-on-k8s-operator/pkg/util"
)

const (
	maxNameLength = 63
)

// patchOperation represents a RFC6902 JSON patch operation.
type patchOperation struct {
	Op    string      `json:"op"`
	Path  string      `json:"path"`
	Value interface{} `json:"value,omitempty"`
}

func patchSparkPod(pod *corev1.Pod, app *v1beta2.SparkApplication) []patchOperation {
	var patchOps []patchOperation

	if util.IsDriverPod(pod) {
		patchOps = append(patchOps, addOwnerReference(pod, app))
	}

	patchOps = append(patchOps, addVolumes(pod, app)...)
	patchOps = append(patchOps, addGeneralConfigMaps(pod, app)...)
	patchOps = append(patchOps, addSparkConfigMap(pod, app)...)
	patchOps = append(patchOps, addHadoopConfigMap(pod, app)...)
	patchOps = append(patchOps, addPrometheusConfigMap(pod, app)...)
	patchOps = append(patchOps, addTolerations(pod, app)...)
	patchOps = append(patchOps, addSidecarContainers(pod, app)...)
	patchOps = append(patchOps, addInitContainers(pod, app)...)
	patchOps = append(patchOps, addHostNetwork(pod, app)...)
	patchOps = append(patchOps, addNodeSelectors(pod, app)...)
	patchOps = append(patchOps, addDNSConfig(pod, app)...)
	patchOps = append(patchOps, addEnvVars(pod, app)...)
	patchOps = append(patchOps, addEnvFrom(pod, app)...)
	patchOps = append(patchOps, addNodeName(pod, app)...)
	patchOps = append(patchOps, addDnsPolicy(pod, app)...)
	patchOps = append(patchOps, addAnnotations(pod, app)...)

	op := addSchedulerName(pod, app)
	if op != nil {
		patchOps = append(patchOps, *op)
	}

	if pod.Spec.Affinity == nil {
		op := addAffinity(pod, app)
		if op != nil {
			patchOps = append(patchOps, *op)
		}
	}

	op = addSecurityContext(pod, app)
	if op != nil {
		patchOps = append(patchOps, *op)
	}

	op = addGPU(pod, app)
	if op != nil {
		patchOps = append(patchOps, *op)
	}
	return patchOps
}

func addOwnerReference(pod *corev1.Pod, app *v1beta2.SparkApplication) patchOperation {
	ownerReference := util.GetOwnerReference(app)

	path := "/metadata/ownerReferences"
	var value interface{}
	if len(pod.OwnerReferences) == 0 {
		value = []metav1.OwnerReference{ownerReference}
	} else {
		path += "/-"
		value = ownerReference
	}

	return patchOperation{Op: "add", Path: path, Value: value}
}

func addVolumes(pod *corev1.Pod, app *v1beta2.SparkApplication) []patchOperation {
	volumes := app.Spec.Volumes

	volumeMap := make(map[string]corev1.Volume)
	for _, v := range volumes {
		volumeMap[v.Name] = v
	}

	var volumeMounts []corev1.VolumeMount
	if util.IsDriverPod(pod) {
		volumeMounts = app.Spec.Driver.VolumeMounts
	} else if util.IsExecutorPod(pod) {
		volumeMounts = app.Spec.Executor.VolumeMounts
	}

	var ops []patchOperation
	addedVolumeMap := make(map[string]corev1.Volume)
	for _, m := range volumeMounts {
		// Skip adding localDirVolumes
		if strings.HasPrefix(m.Name, config.SparkLocalDirVolumePrefix) {
			continue
		}

		if v, ok := volumeMap[m.Name]; ok {
			if _, ok := addedVolumeMap[m.Name]; !ok {
				ops = append(ops, addVolume(pod, v))
				addedVolumeMap[m.Name] = v
			}
			ops = append(ops, addVolumeMount(pod, m))
		}
	}

	return ops
}

func addVolume(pod *corev1.Pod, volume corev1.Volume) patchOperation {
	path := "/spec/volumes"
	var value interface{}
	if len(pod.Spec.Volumes) == 0 {
		value = []corev1.Volume{volume}
	} else {
		path += "/-"
		value = volume
	}
	pod.Spec.Volumes = append(pod.Spec.Volumes, volume)

	return patchOperation{Op: "add", Path: path, Value: value}
}

func addVolumeMount(pod *corev1.Pod, mount corev1.VolumeMount) patchOperation {
	i := 0
	// Find the driver or executor container in the pod.
	for ; i < len(pod.Spec.Containers); i++ {
		if pod.Spec.Containers[i].Name == config.SparkDriverContainerName ||
			pod.Spec.Containers[i].Name == config.SparkExecutorContainerName {
			break
		}
	}

	path := fmt.Sprintf("/spec/containers/%d/volumeMounts", i)
	var value interface{}
	if len(pod.Spec.Containers[i].VolumeMounts) == 0 {
		value = []corev1.VolumeMount{mount}
	} else {
		path += "/-"
		value = mount
	}
	pod.Spec.Containers[i].VolumeMounts = append(pod.Spec.Containers[i].VolumeMounts, mount)

	return patchOperation{Op: "add", Path: path, Value: value}
}

func addEnvVars(pod *corev1.Pod, app *v1beta2.SparkApplication) []patchOperation {
	var envVars []corev1.EnvVar
	var containerName string

	envVarsExist := make([]corev1.EnvVar, 0)
	for _, container := range pod.Spec.Containers {
		if container.Name == config.SparkDriverContainerName || containerName == config.SparkExecutorContainerName {
			// set default values
			envVarsExist = container.Env
		}
	}

	if util.IsDriverPod(pod) {
		envVars = app.Spec.Driver.Env
		containerName = config.SparkDriverContainerName
		envVarsDeprecated := app.Spec.Driver.EnvVars

		for k, v := range envVarsDeprecated {
			found := false
			for _, env := range envVarsExist {
				if env.Name == k {
					found = true
				}
			}
			if found == false {
				envVars = append(envVars, corev1.EnvVar{
					Name:  k,
					Value: v,
				})
			}
		}
	} else if util.IsExecutorPod(pod) {
		envVars = app.Spec.Executor.Env
		containerName = config.SparkExecutorContainerName
		envVarsDeprecated := app.Spec.Executor.EnvVars

		for k, v := range envVarsDeprecated {
			found := false
			for _, env := range envVarsExist {
				if env.Name == k {
					found = true
				}
			}
			if found == false {
				envVars = append(envVars, corev1.EnvVar{
					Name:  k,
					Value: v,
				})
			}
		}
	}

	i := 0
	// Find the driver or executor container in the pod.
	for ; i < len(pod.Spec.Containers); i++ {
		if pod.Spec.Containers[i].Name == containerName {
			break
		}
	}
	basePath := fmt.Sprintf("/spec/containers/%d/env", i)

	var value interface{}
	var patchOps []patchOperation

	first := false
	if len(pod.Spec.Containers[i].Env) == 0 {
		first = true
	}

	for _, envVar := range envVars {
		path := basePath
		if first {
			value = []corev1.EnvVar{envVar}
			first = false
		} else {
			path += "/-"
			value = envVar
		}
		patchOps = append(patchOps, patchOperation{Op: "add", Path: path, Value: value})
	}
	return patchOps
}

func addEnvFrom(pod *corev1.Pod, app *v1beta2.SparkApplication) []patchOperation {
	var envFrom []corev1.EnvFromSource
	var containerName string
	if util.IsDriverPod(pod) {
		envFrom = app.Spec.Driver.EnvFrom
		containerName = config.SparkDriverContainerName
	} else if util.IsExecutorPod(pod) {
		envFrom = app.Spec.Executor.EnvFrom
		containerName = config.SparkExecutorContainerName
	}

	i := 0
	// Find the driver or executor container in the pod.
	for ; i < len(pod.Spec.Containers); i++ {
		if pod.Spec.Containers[i].Name == containerName {
			break
		}
	}
	basePath := fmt.Sprintf("/spec/containers/%d/envFrom", i)

	var value interface{}
	var patchOps []patchOperation

	first := false
	if len(pod.Spec.Containers[i].EnvFrom) == 0 {
		first = true
	}

	for _, ef := range envFrom {
		path := basePath
		if first {
			value = []corev1.EnvFromSource{ef}
			first = false
		} else {
			path += "/-"
			value = ef
		}
		patchOps = append(patchOps, patchOperation{Op: "add", Path: path, Value: value})
	}
	return patchOps
}

func addEnvironmentVariable(pod *corev1.Pod, envName, envValue string) patchOperation {
	i := 0
	// Find the driver or executor container in the pod.
	for ; i < len(pod.Spec.Containers); i++ {
		if pod.Spec.Containers[i].Name == config.SparkDriverContainerName ||
			pod.Spec.Containers[i].Name == config.SparkExecutorContainerName {
			break
		}
	}

	path := fmt.Sprintf("/spec/containers/%d/env", i)
	var value interface{}
	if len(pod.Spec.Containers[i].Env) == 0 {
		value = []corev1.EnvVar{{Name: envName, Value: envValue}}
	} else {
		path += "/-"
		value = corev1.EnvVar{Name: envName, Value: envValue}
	}

	return patchOperation{Op: "add", Path: path, Value: value}
}

func addSparkConfigMap(pod *corev1.Pod, app *v1beta2.SparkApplication) []patchOperation {
	var patchOps []patchOperation
	sparkConfigMapName := app.Spec.SparkConfigMap
	if sparkConfigMapName != nil {
		patchOps = append(patchOps, addConfigMapVolume(pod, *sparkConfigMapName, config.SparkConfigMapVolumeName))
		patchOps = append(patchOps, addConfigMapVolumeMount(pod, config.SparkConfigMapVolumeName,
			config.DefaultSparkConfDir))
		patchOps = append(patchOps, addEnvironmentVariable(pod, config.SparkConfDirEnvVar, config.DefaultSparkConfDir))
	}
	return patchOps
}

func addHadoopConfigMap(pod *corev1.Pod, app *v1beta2.SparkApplication) []patchOperation {
	var patchOps []patchOperation
	hadoopConfigMapName := app.Spec.HadoopConfigMap
	if hadoopConfigMapName != nil {
		patchOps = append(patchOps, addConfigMapVolume(pod, *hadoopConfigMapName, config.HadoopConfigMapVolumeName))
		patchOps = append(patchOps, addConfigMapVolumeMount(pod, config.HadoopConfigMapVolumeName,
			config.DefaultHadoopConfDir))
		patchOps = append(patchOps, addEnvironmentVariable(pod, config.HadoopConfDirEnvVar, config.DefaultHadoopConfDir))
	}
	return patchOps
}

func addGeneralConfigMaps(pod *corev1.Pod, app *v1beta2.SparkApplication) []patchOperation {
	var configMaps []v1beta2.NamePath
	if util.IsDriverPod(pod) {
		configMaps = app.Spec.Driver.ConfigMaps
	} else if util.IsExecutorPod(pod) {
		configMaps = app.Spec.Executor.ConfigMaps
	}

	var patchOps []patchOperation
	for _, namePath := range configMaps {
		volumeName := namePath.Name + "-vol"
		if len(volumeName) > maxNameLength {
			volumeName = volumeName[0:maxNameLength]
			glog.V(2).Infof("ConfigMap volume name is too long. Truncating to length %d. Result: %s.", maxNameLength, volumeName)
		}
		patchOps = append(patchOps, addConfigMapVolume(pod, namePath.Name, volumeName))
		patchOps = append(patchOps, addConfigMapVolumeMount(pod, volumeName, namePath.Path))
	}
	return patchOps
}

func addPrometheusConfigMap(pod *corev1.Pod, app *v1beta2.SparkApplication) []patchOperation {
	// Skip if Prometheus Monitoring is not enabled or an in-container ConfigFile is used,
	// in which cases a Prometheus ConfigMap won't be created.
	if !app.PrometheusMonitoringEnabled() || app.HasPrometheusConfigFile() {
		return nil
	}

	if util.IsDriverPod(pod) && !app.ExposeDriverMetrics() {
		return nil
	}
	if util.IsExecutorPod(pod) && !app.ExposeExecutorMetrics() {
		return nil
	}

	var patchOps []patchOperation
	name := config.GetPrometheusConfigMapName(app)
	volumeName := name + "-vol"
	mountPath := config.PrometheusConfigMapMountPath
	patchOps = append(patchOps, addConfigMapVolume(pod, name, volumeName))
	patchOps = append(patchOps, addConfigMapVolumeMount(pod, volumeName, mountPath))
	return patchOps
}

func addConfigMapVolume(pod *corev1.Pod, configMapName string, configMapVolumeName string) patchOperation {
	volume := corev1.Volume{
		Name: configMapVolumeName,
		VolumeSource: corev1.VolumeSource{
			ConfigMap: &corev1.ConfigMapVolumeSource{
				LocalObjectReference: corev1.LocalObjectReference{
					Name: configMapName,
				},
			},
		},
	}
	return addVolume(pod, volume)
}

func addConfigMapVolumeMount(pod *corev1.Pod, configMapVolumeName string, mountPath string) patchOperation {
	mount := corev1.VolumeMount{
		Name:      configMapVolumeName,
		ReadOnly:  true,
		MountPath: mountPath,
	}
	return addVolumeMount(pod, mount)
}

func addAffinity(pod *corev1.Pod, app *v1beta2.SparkApplication) *patchOperation {
	var affinity *corev1.Affinity
	if util.IsDriverPod(pod) {
		affinity = app.Spec.Driver.Affinity
	} else if util.IsExecutorPod(pod) {
		affinity = app.Spec.Executor.Affinity
	}

	if affinity == nil {
		return nil
	}
	return &patchOperation{Op: "add", Path: "/spec/affinity", Value: *affinity}
}

func addTolerations(pod *corev1.Pod, app *v1beta2.SparkApplication) []patchOperation {
	var tolerations []corev1.Toleration
	if util.IsDriverPod(pod) {
		tolerations = app.Spec.Driver.Tolerations
	} else if util.IsExecutorPod(pod) {
		tolerations = app.Spec.Executor.Tolerations
	}

	first := false
	if len(pod.Spec.Tolerations) == 0 {
		first = true
	}

	var ops []patchOperation
	for _, v := range tolerations {
		ops = append(ops, addToleration(pod, v, first))
		if first {
			first = false
		}
	}
	return ops
}

func addNodeSelectors(pod *corev1.Pod, app *v1beta2.SparkApplication) []patchOperation {
	var nodeSelector map[string]string
	if util.IsDriverPod(pod) {
		nodeSelector = app.Spec.Driver.NodeSelector
	} else if util.IsExecutorPod(pod) {
		nodeSelector = app.Spec.Executor.NodeSelector
	}

	var ops []patchOperation
	if len(nodeSelector) > 0 {
		ops = append(ops, patchOperation{Op: "add", Path: "/spec/nodeSelector", Value: nodeSelector})
	}
	return ops
}

func addDNSConfig(pod *corev1.Pod, app *v1beta2.SparkApplication) []patchOperation {
	var dnsConfig *corev1.PodDNSConfig

	if util.IsDriverPod(pod) {
		dnsConfig = app.Spec.Driver.DNSConfig
	} else if util.IsExecutorPod(pod) {
		dnsConfig = app.Spec.Executor.DNSConfig
	}

	var ops []patchOperation
	if dnsConfig != nil {
		ops = append(ops, patchOperation{Op: "add", Path: "/spec/dnsConfig", Value: dnsConfig})
	}
	return ops
}

func addSchedulerName(pod *corev1.Pod, app *v1beta2.SparkApplication) *patchOperation {
	var schedulerName *string

	//NOTE: Preferred to use `BatchScheduler` if application spec has it configured.
	if app.Spec.BatchScheduler != nil {
		schedulerName = app.Spec.BatchScheduler
	} else if util.IsDriverPod(pod) {
		schedulerName = app.Spec.Driver.SchedulerName
	} else if util.IsExecutorPod(pod) {
		schedulerName = app.Spec.Executor.SchedulerName
	}
	if schedulerName == nil || *schedulerName == "" {
		return nil
	}
	return &patchOperation{Op: "add", Path: "/spec/schedulerName", Value: *schedulerName}
}

func addToleration(pod *corev1.Pod, toleration corev1.Toleration, first bool) patchOperation {
	path := "/spec/tolerations"
	var value interface{}
	if first {
		value = []corev1.Toleration{toleration}
	} else {
		path += "/-"
		value = toleration
	}

	return patchOperation{Op: "add", Path: path, Value: value}
}

func addSecurityContext(pod *corev1.Pod, app *v1beta2.SparkApplication) *patchOperation {
	var secContext *corev1.PodSecurityContext
	if util.IsDriverPod(pod) {
		secContext = app.Spec.Driver.SecurityContenxt
	} else if util.IsExecutorPod(pod) {
		secContext = app.Spec.Executor.SecurityContenxt
	}

	if secContext == nil {
		return nil
	}
	return &patchOperation{Op: "add", Path: "/spec/securityContext", Value: *secContext}
}

func addSidecarContainers(pod *corev1.Pod, app *v1beta2.SparkApplication) []patchOperation {
	var sidecars []corev1.Container
	if util.IsDriverPod(pod) {
		sidecars = app.Spec.Driver.Sidecars
	} else if util.IsExecutorPod(pod) {
		sidecars = app.Spec.Executor.Sidecars
	}

	var ops []patchOperation
	for _, c := range sidecars {
		sd := c
		if !hasContainer(pod, &sd) {
			ops = append(ops, patchOperation{Op: "add", Path: "/spec/containers/-", Value: &sd})
		}
	}
	return ops
}

func addInitContainers(pod *corev1.Pod, app *v1beta2.SparkApplication) []patchOperation {
	var initContainers []corev1.Container
	if util.IsDriverPod(pod) {
		initContainers = app.Spec.Driver.InitContainers
	} else if util.IsExecutorPod(pod) {
		initContainers = app.Spec.Executor.InitContainers
	}

	first := false
	if len(pod.Spec.InitContainers) == 0 {
		first = true
	}

	var ops []patchOperation
	for _, c := range initContainers {
		sd := c
		if first {
			first = false
			value := []corev1.Container{sd}
			ops = append(ops, patchOperation{Op: "add", Path: "/spec/initContainers", Value: value})
		} else if !hasInitContainer(pod, &sd) {
			ops = append(ops, patchOperation{Op: "add", Path: "/spec/initContainers/-", Value: &sd})
		}

	}
	return ops
}

func addGPU(pod *corev1.Pod, app *v1beta2.SparkApplication) *patchOperation {
	var gpu *v1beta2.GPUSpec
	if util.IsDriverPod(pod) {
		gpu = app.Spec.Driver.GPU
	}
	if util.IsExecutorPod(pod) {
		gpu = app.Spec.Executor.GPU
	}
	if gpu == nil {
		return nil
	}
	if gpu.Name == "" {
		glog.V(2).Infof("Please specify GPU resource name, such as: nvidia.com/gpu, amd.com/gpu etc. Current gpu spec: %+v", gpu)
		return nil
	}
	if gpu.Quantity <= 0 {
		glog.V(2).Infof("GPU Quantity must be positive. Current gpu spec: %+v", gpu)
		return nil
	}
	i := 0
	// Find the driver or executor container in the pod.
	for ; i < len(pod.Spec.Containers); i++ {
		if pod.Spec.Containers[i].Name == config.SparkDriverContainerName ||
			pod.Spec.Containers[i].Name == config.SparkExecutorContainerName {
			break
		}
	}
	path := fmt.Sprintf("/spec/containers/%d/resources/limits", i)
	var value interface{}
	if len(pod.Spec.Containers[i].Resources.Limits) == 0 {
		value = corev1.ResourceList{
			corev1.ResourceName(gpu.Name): *resource.NewQuantity(gpu.Quantity, resource.DecimalSI),
		}
	} else {
		encoder := strings.NewReplacer("~", "~0", "/", "~1")
		path += "/" + encoder.Replace(gpu.Name)
		value = *resource.NewQuantity(gpu.Quantity, resource.DecimalSI)
	}
	return &patchOperation{Op: "add", Path: path, Value: value}
}

func addHostNetwork(pod *corev1.Pod, app *v1beta2.SparkApplication) []patchOperation {
	var hostNetwork *bool
	if util.IsDriverPod(pod) {
		hostNetwork = app.Spec.Driver.HostNetwork
	}
	if util.IsExecutorPod(pod) {
		hostNetwork = app.Spec.Executor.HostNetwork
	}

	if hostNetwork == nil || *hostNetwork == false {
		return nil
	}
	var ops []patchOperation
	ops = append(ops, patchOperation{Op: "add", Path: "/spec/hostNetwork", Value: true})
	// For Pods with hostNetwork, explicitly set its DNS policy  to “ClusterFirstWithHostNet”
	// Detail: https://kubernetes.io/docs/concepts/services-networking/dns-pod-service/#pod-s-dns-policy
	ops = append(ops, patchOperation{Op: "add", Path: "/spec/dnsPolicy", Value: corev1.DNSClusterFirstWithHostNet})
	return ops
}

func addNodeName(pod *corev1.Pod, app *v1beta2.SparkApplication) []patchOperation {
	var nodeName *string
	if util.IsDriverPod(pod) {
		nodeName = app.Spec.Driver.NodeName
	}
	if util.IsExecutorPod(pod) {
		nodeName = app.Spec.Executor.NodeName
	}

	if nodeName == nil {
		return nil
	}

	var ops []patchOperation
	ops = append(ops, patchOperation{Op: "add", Path: "/spec/nodeName", Value: nodeName})
	// For Pods with hostNetwork, explicitly set its DNS policy  to “ClusterFirstWithHostNet”
	// Detail: https://kubernetes.io/docs/concepts/services-networking/dns-pod-service/#pod-s-dns-policy
	return ops
}

func addDnsPolicy(pod *corev1.Pod, app *v1beta2.SparkApplication) []patchOperation {
	var ops []patchOperation
	var dnsPolicy corev1.DNSPolicy
	if util.IsDriverPod(pod) && !util.IsHostNetwork(pod) {
		dnsPolicy = app.Spec.Driver.DNSPolicy
	}

	if util.IsExecutorPod(pod) && !util.IsHostNetwork(pod) {
		dnsPolicy = app.Spec.Executor.DNSPolicy
	}

	if dnsPolicy != "" {
		ops = append(ops, patchOperation{Op: "add", Path: "/spec/dnsPolicy", Value: dnsPolicy})
	}
<<<<<<< HEAD
	
	return ops
=======
		return ops
>>>>>>> 35736163
}

func addAnnotations(pod *corev1.Pod, app *v1beta2.SparkApplication) []patchOperation {
	var annotations map[string]string
	if util.IsDriverPod(pod) {
		annotations = app.Spec.Driver.Annotations
	}
	if util.IsExecutorPod(pod) {
		annotations = app.Spec.Executor.Annotations
	}

	if annotations == nil {
		return nil
	}

	var ops []patchOperation
	ops = append(ops, patchOperation{Op: "add", Path: "/metadata/annotations", Value: annotations})
	// For Pods with hostNetwork, explicitly set its DNS policy  to “ClusterFirstWithHostNet”
	// Detail: https://kubernetes.io/docs/concepts/services-networking/dns-pod-service/#pod-s-dns-policy
	return ops
}

func hasContainer(pod *corev1.Pod, container *corev1.Container) bool {
	for _, c := range pod.Spec.Containers {
		if container.Name == c.Name && container.Image == c.Image {
			return true
		}
	}
	return false
}

func hasInitContainer(pod *corev1.Pod, container *corev1.Container) bool {
	for _, c := range pod.Spec.InitContainers {
		if container.Name == c.Name && container.Image == c.Image {
			return true
		}
	}
	return false
}<|MERGE_RESOLUTION|>--- conflicted
+++ resolved
@@ -668,12 +668,7 @@
 	if dnsPolicy != "" {
 		ops = append(ops, patchOperation{Op: "add", Path: "/spec/dnsPolicy", Value: dnsPolicy})
 	}
-<<<<<<< HEAD
-	
-	return ops
-=======
-		return ops
->>>>>>> 35736163
+	return ops
 }
 
 func addAnnotations(pod *corev1.Pod, app *v1beta2.SparkApplication) []patchOperation {
