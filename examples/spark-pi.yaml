#
# Copyright 2017 Google LLC
#
# Licensed under the Apache License, Version 2.0 (the "License");
# you may not use this file except in compliance with the License.
# You may obtain a copy of the License at
#
#     https://www.apache.org/licenses/LICENSE-2.0
#
# Unless required by applicable law or agreed to in writing, software
# distributed under the License is distributed on an "AS IS" BASIS,
# WITHOUT WARRANTIES OR CONDITIONS OF ANY KIND, either express or implied.
# See the License for the specific language governing permissions and
# limitations under the License.

apiVersion: "sparkoperator.k8s.io/v1beta2"
kind: SparkApplication
metadata:
  name: spark-pi
  namespace: default
spec:
  type: Scala
  mode: cluster
  image: "registry.ap-southeast-1.aliyuncs.com/acs/spark:ack-2.4.5-4534784-test"
  imagePullPolicy: Always
  mainClass: org.apache.spark.examples.SparkPi
  mainApplicationFile: "local:///opt/spark/examples/jars/spark-examples_2.12-3.0.0.jar"
  sparkVersion: "3.0.0"
  restartPolicy:
    type: Never
  driver:
    cores: 1
    coreLimit: "1200m"
    memory: "512m"
    labels:
      version: 3.0.0
    serviceAccount: spark
  executor:
    cores: 1
    instances: 1
    memory: "512m"
    labels:
<<<<<<< HEAD
      version: 3.0.0
    volumeMounts:
      - name: "test-volume"
        mountPath: "/tmp"
=======
      version: 2.4.5
>>>>>>> ea3963dd
<|MERGE_RESOLUTION|>--- conflicted
+++ resolved
@@ -40,11 +40,4 @@
     instances: 1
     memory: "512m"
     labels:
-<<<<<<< HEAD
-      version: 3.0.0
-    volumeMounts:
-      - name: "test-volume"
-        mountPath: "/tmp"
-=======
-      version: 2.4.5
->>>>>>> ea3963dd
+      version: 3.0.0