--- conflicted
+++ resolved
@@ -4,11 +4,7 @@
 kind: CustomResourceDefinition
 metadata:
   annotations:
-<<<<<<< HEAD
-    controller-gen.kubebuilder.io/version: v0.2.5
-=======
     controller-gen.kubebuilder.io/version: (unknown)
->>>>>>> d42264d1
   creationTimestamp: null
   name: sparkapplications.sparkoperator.k8s.io
 spec:
@@ -350,25 +346,6 @@
                   format: int32
                   minimum: 1
                   type: integer
-                customResources:
-                  properties:
-                    limits:
-                      additionalProperties:
-                        anyOf:
-                        - type: integer
-                        - type: string
-                        pattern: ^(\+|-)?(([0-9]+(\.[0-9]*)?)|(\.[0-9]+))(([KMGTPE]i)|[numkMGTPE]|([eE](\+|-)?(([0-9]+(\.[0-9]*)?)|(\.[0-9]+))))?$
-                        x-kubernetes-int-or-string: true
-                      type: object
-                    requests:
-                      additionalProperties:
-                        anyOf:
-                        - type: integer
-                        - type: string
-                        pattern: ^(\+|-)?(([0-9]+(\.[0-9]*)?)|(\.[0-9]+))(([KMGTPE]i)|[numkMGTPE]|([eE](\+|-)?(([0-9]+(\.[0-9]*)?)|(\.[0-9]+))))?$
-                        x-kubernetes-int-or-string: true
-                      type: object
-                  type: object
                 dnsConfig:
                   properties:
                     nameservers:
@@ -389,8 +366,6 @@
                         type: string
                       type: array
                   type: object
-                dnsPolicy:
-                  type: string
                 env:
                   items:
                     properties:
@@ -1152,16 +1127,12 @@
                   type: string
                 memoryOverhead:
                   type: string
-                nodeName:
-                  type: string
                 nodeSelector:
                   additionalProperties:
                     type: string
                   type: object
                 podName:
                   pattern: '[a-z0-9]([-a-z0-9]*[a-z0-9])?(\\.[a-z0-9]([-a-z0-9]*[a-z0-9])?)*'
-                  type: string
-                runtimeClassName:
                   type: string
                 schedulerName:
                   type: string
@@ -2097,25 +2068,6 @@
                   format: int32
                   minimum: 1
                   type: integer
-                customResources:
-                  properties:
-                    limits:
-                      additionalProperties:
-                        anyOf:
-                        - type: integer
-                        - type: string
-                        pattern: ^(\+|-)?(([0-9]+(\.[0-9]*)?)|(\.[0-9]+))(([KMGTPE]i)|[numkMGTPE]|([eE](\+|-)?(([0-9]+(\.[0-9]*)?)|(\.[0-9]+))))?$
-                        x-kubernetes-int-or-string: true
-                      type: object
-                    requests:
-                      additionalProperties:
-                        anyOf:
-                        - type: integer
-                        - type: string
-                        pattern: ^(\+|-)?(([0-9]+(\.[0-9]*)?)|(\.[0-9]+))(([KMGTPE]i)|[numkMGTPE]|([eE](\+|-)?(([0-9]+(\.[0-9]*)?)|(\.[0-9]+))))?$
-                        x-kubernetes-int-or-string: true
-                      type: object
-                  type: object
                 deleteOnTermination:
                   type: boolean
                 dnsConfig:
@@ -2138,8 +2090,6 @@
                         type: string
                       type: array
                   type: object
-                dnsPolicy:
-                  type: string
                 env:
                   items:
                     properties:
@@ -2802,14 +2752,10 @@
                   type: string
                 memoryOverhead:
                   type: string
-                nodeName:
-                  type: string
                 nodeSelector:
                   additionalProperties:
                     type: string
                   type: object
-                runtimeClassName:
-                  type: string
                 schedulerName:
                   type: string
                 secrets:
@@ -3518,8 +3464,6 @@
               additionalProperties:
                 type: string
               type: object
-            proxyUser:
-              type: string
             pythonVersion:
               enum:
               - "2"
@@ -3561,11 +3505,6 @@
               type: string
             sparkUIOptions:
               properties:
-<<<<<<< HEAD
-                clusterIP:
-                  type: string
-=======
->>>>>>> d42264d1
                 ingressAnnotations:
                   additionalProperties:
                     type: string
@@ -3584,11 +3523,6 @@
                 servicePort:
                   format: int32
                   type: integer
-<<<<<<< HEAD
-                serviceType:
-                  type: string
-=======
->>>>>>> d42264d1
               type: object
             sparkVersion:
               type: string
@@ -4214,19 +4148,7 @@
               type: object
             driverInfo:
               properties:
-                creationTimestamp:
-                  format: date-time
-                  nullable: true
-                  type: string
-                podIp:
-                  type: string
                 podName:
-                  type: string
-                podState:
-                  type: string
-                terminationTime:
-                  format: date-time
-                  nullable: true
                   type: string
                 webUIAddress:
                   type: string
